--- conflicted
+++ resolved
@@ -46,12 +46,8 @@
     "httpx>=0.28.1",
     "pytest-cov>=6.2.1",
     "sentence-transformers>=5.0.0",
-<<<<<<< HEAD
-    "ollama>=0.5.1"
-=======
     "ollama>=0.5.1",
-    "tiktoken>=0.9.0",
->>>>>>> fdbd6e58
+    "tiktoken>=0.9.0"
 ]
 
 [project.urls]
