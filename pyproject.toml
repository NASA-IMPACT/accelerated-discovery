[project]
name = "akd"
version = "0.1.0"
description = "Human-centric Multi-Agent System (MAS) framework for scientific discovery"
readme = "README.md"
license = "Apache-2.0"
authors = [
    {name = "Nish", email = "np0069@uah.edu"},
    {name = "Kumar", email = "mr0051@uah.edu"}
]
keywords = ["scientific-discovery", "multi-agent", "research", "literature-search", "ai", "accelerated-knowledge-discovery"]
classifiers = [
    "Development Status :: 3 - Alpha",
    "Intended Audience :: Science/Research",
    "Programming Language :: Python :: 3",
    "Programming Language :: Python :: 3.12",
    "Topic :: Scientific/Engineering",
    "Topic :: Scientific/Engineering :: Information Analysis",
]
requires-python = ">=3.12,<4.0"
dependencies = [
    "crawl4ai>=0.5.0.post4",
    "duckduckgo-search>=8.0.1",
    "gdown>=5.2.0",
    "instructor>=1.7.7",
    "langchain-community>=0.3.24",
    "langchain-core>=0.3.48",
    "langchain-google-community>=2.0.7",
    "langchain-huggingface>=0.2.0",
    "langgraph>=0.4.0",
    "loguru>=0.7.3",
    "lxml-html-clean>=0.4.1",
    "markdownify>=1.1.0",
    "openai>=1.75.0",
    "pandas>=2.3.1",
    "pydantic>=2.10.3",
    "pydantic-settings>=2.9.1",
    "pymupdf>=1.25.4",
    "readability-lxml>=0.8.1",
    "requests>=2.32.3",
    "wikipedia>=1.4.0",
    "docling>=2.37.0",
    "langchain-openai>=0.3.27",
    "tenacity>=9.1.2",
    "httpx>=0.28.1",
    "sentence-transformers>=5.0.0",
    "ollama>=0.5.1",
    "tiktoken>=0.9.0",
<<<<<<< HEAD
    "deepeval>=3.4.0",
=======
    "rapidfuzz>=3.13.0",
    "deepeval>=3.4.0"
>>>>>>> 91695d64
]

[project.urls]
Homepage = "https://github.com/NASA-IMPACT/accelerated-discovery"
Repository = "https://github.com/NASA-IMPACT/accelerated-discovery"
Documentation = "https://github.com/NASA-IMPACT/accelerated-discovery/blob/main/README.md"
Issues = "https://github.com/NASA-IMPACT/accelerated-discovery/issues"

[build-system]
requires = ["setuptools>=61.0", "wheel"]
build-backend = "setuptools.build_meta"

[tool.setuptools.packages.find]
include = ["akd*"]
exclude = ["tests*", "examples*", "scripts*", "notebooks*"]

# Pytest configuration
[tool.pytest.ini_options]
asyncio_mode = "auto"
testpaths = ["tests"]
python_files = ["test_*.py", "*_test.py"]
python_classes = ["Test*"]
python_functions = ["test_*"]
addopts = [
    "--strict-markers",
    "--strict-config",
    "-ra",
    "--cov=akd",
    "--cov-report=term-missing",
    "--cov-report=xml",
]
markers = [
    "unit: Unit tests",
    "integration: Integration tests",
    "slow: Slow tests",
]

# Optional dependencies (extras)
[project.optional-dependencies]
dev = [
    "pytest>=8.0.0",
    "pytest-asyncio>=1.0.0",
    "pytest-cov>=6.0.0",
    "ipykernel>=6.30.0",
    "ipywidgets>=8.1.7",
    "pre-commit>=4.2.0",
]<|MERGE_RESOLUTION|>--- conflicted
+++ resolved
@@ -46,12 +46,8 @@
     "sentence-transformers>=5.0.0",
     "ollama>=0.5.1",
     "tiktoken>=0.9.0",
-<<<<<<< HEAD
     "deepeval>=3.4.0",
-=======
     "rapidfuzz>=3.13.0",
-    "deepeval>=3.4.0"
->>>>>>> 91695d64
 ]
 
 [project.urls]
