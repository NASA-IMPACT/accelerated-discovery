--- conflicted
+++ resolved
@@ -26,12 +26,7 @@
     "readability-lxml>=0.8.1",
     "requests>=2.32.3",
     "wikipedia>=1.4.0",
-<<<<<<< HEAD
-    "langchain-openai==0.3.27", 
-=======
-    "langchain-openai>=0.3.27",
->>>>>>> f0a36b65
-    
+    "langchain-openai>=0.3.27"
 ]
 
 [tool.poetry]
