[project]
name = "accelerated-discovery"
version = "0.0.1"
description = "Add your description here"
readme = "README.md"
requires-python = ">=3.12,<4.0"
dependencies = [
    "atomic-agents>=1.1.0",
    "crawl4ai>=0.5.0.post4",
    "duckduckgo-search>=8.0.1",
    "gdown>=5.2.0",
    "instructor>=1.7.7",
    "langchain-community>=0.3.24",
    "langchain-core>=0.3.48",
    "langchain-google-community>=2.0.7",
    "langchain-huggingface>=0.2.0",
    "langgraph>=0.4.0",
    "loguru>=0.7.3",
    "lxml-html-clean>=0.4.1",
    "markdownify>=1.1.0",
    "openai>=1.75.0",
    "pandas>=2.3.1",
    "pydantic>=2.10.3",
    "pydantic-settings>=2.9.1",
    "pymupdf>=1.25.4",
    "readability-lxml>=0.8.1",
    "requests>=2.32.3",
    "wikipedia>=1.4.0",
<<<<<<< HEAD
    "docling>=2.37.0",
    "langchain-openai>=0.3.27"
=======
    "langchain-openai>=0.3.27",
    "pytest-asyncio>=1.0.0",
    "langchain-openai>=0.3.27",
    "tenacity>=9.1.2",
>>>>>>> 9081013b
]

[tool.poetry]
packages = [
    { include = "akd"},
]<|MERGE_RESOLUTION|>--- conflicted
+++ resolved
@@ -26,15 +26,10 @@
     "readability-lxml>=0.8.1",
     "requests>=2.32.3",
     "wikipedia>=1.4.0",
-<<<<<<< HEAD
     "docling>=2.37.0",
     "langchain-openai>=0.3.27"
-=======
-    "langchain-openai>=0.3.27",
     "pytest-asyncio>=1.0.0",
-    "langchain-openai>=0.3.27",
     "tenacity>=9.1.2",
->>>>>>> 9081013b
 ]
 
 [tool.poetry]
