[project]
name = "akd"
version = "0.1.0"
description = "Human-centric Multi-Agent System (MAS) framework for scientific discovery"
readme = "README.md"
license = "Apache-2.0"
authors = [
    {name = "Nish", email = "np0069@uah.edu"},
    {name = "Kumar", email = "mr0051@uah.edu"}
]
keywords = ["scientific-discovery", "multi-agent", "research", "literature-search", "ai", "accelerated-knowledge-discovery"]
classifiers = [
    "Development Status :: 3 - Alpha",
    "Intended Audience :: Science/Research",
    "Programming Language :: Python :: 3",
    "Programming Language :: Python :: 3.12",
    "Topic :: Scientific/Engineering",
    "Topic :: Scientific/Engineering :: Information Analysis",
]
requires-python = ">=3.12,<4.0"
dependencies = [
    "crawl4ai>=0.5.0.post4",
    "duckduckgo-search>=8.0.1",
    "gdown>=5.2.0",
    "instructor>=1.7.7",
    "langchain-community>=0.3.24",
    "langchain-core>=0.3.48",
    "langchain-google-community>=2.0.7",
    "langchain-huggingface>=0.2.0",
    "langgraph>=0.4.0",
    "loguru>=0.7.3",
    "lxml-html-clean>=0.4.1",
    "markdownify>=1.1.0",
    "openai>=1.75.0",
    "pydantic>=2.10.3",
    "pydantic-settings>=2.9.1",
    "pymupdf>=1.25.4",
    "readability-lxml>=0.8.1",
    "requests>=2.32.3",
    "wikipedia>=1.4.0",
    "langchain-openai>=0.3.27",
    "tenacity>=9.1.2",
    "httpx>=0.28.1",
    "ollama>=0.5.1",
    "tiktoken>=0.9.0",
    "rapidfuzz>=3.13.0",
    "deepeval>=3.4.0",
    "markdown>=3.8.2",
    "chromadb>=1.0.13",
    "undetected-chromedriver>=3.5.5",
    "pypaperbot @ git+https://github.com/NISH1001/PyPaperBot.git@develop",
]

[project.urls]
Homepage = "https://github.com/NASA-IMPACT/accelerated-discovery"
Repository = "https://github.com/NASA-IMPACT/accelerated-discovery"
Documentation = "https://github.com/NASA-IMPACT/accelerated-discovery/blob/main/README.md"
Issues = "https://github.com/NASA-IMPACT/accelerated-discovery/issues"

[build-system]
requires = ["setuptools>=61.0", "wheel"]
build-backend = "setuptools.build_meta"

[tool.setuptools.packages.find]
include = ["akd*"]
exclude = ["tests*", "examples*", "scripts*", "notebooks*"]

# Pytest configuration
[tool.pytest.ini_options]
asyncio_mode = "auto"
testpaths = ["tests"]
python_files = ["test_*.py", "*_test.py"]
python_classes = ["Test*"]
python_functions = ["test_*"]
addopts = [
    "--strict-markers",
    "--strict-config",
    "-ra",
    "--cov=akd",
    "--cov-report=term-missing",
    "--cov-report=xml",
]
markers = [
    "unit: Unit tests",
    "integration: Integration tests",
    "slow: Slow tests",
]

# Optional dependencies (extras)
[project.optional-dependencies]
dev = [
    "pytest>=8.0.0",
    "pytest-asyncio>=1.0.0",
    "pytest-cov>=6.0.0",
    "pytest-mock>=3.14.1",
<<<<<<< HEAD
=======
    "ipykernel>=6.30.0",
    "ipywidgets>=8.1.7",
>>>>>>> 8dbdc077
    "pre-commit>=4.2.0",
]
local = [
    "marimo==0.15.0",
    "jupyter",
    "ipykernel>=6.30.0",
    "ipywidgets>=8.1.7",
]
ml = [
    "chromadb>=1.0.13",
    "pandas>=2.3.1",
    "sentence-transformers>=5.0.0",
    "docling>=2.37.0",
    "deepeval>=3.4.0",
]<|MERGE_RESOLUTION|>--- conflicted
+++ resolved
@@ -93,11 +93,8 @@
     "pytest-asyncio>=1.0.0",
     "pytest-cov>=6.0.0",
     "pytest-mock>=3.14.1",
-<<<<<<< HEAD
-=======
     "ipykernel>=6.30.0",
     "ipywidgets>=8.1.7",
->>>>>>> 8dbdc077
     "pre-commit>=4.2.0",
 ]
 local = [
