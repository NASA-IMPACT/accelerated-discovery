[project]
name = "akd"
version = "0.1.0"
description = "Human-centric Multi-Agent System (MAS) framework for scientific discovery"
readme = "README.md"
license = "Apache-2.0"
authors = [
    {name = "Nish", email = "np0069@uah.edu"},
    {name = "Kumar", email = "mr0051@uah.edu"}
]
keywords = ["scientific-discovery", "multi-agent", "research", "literature-search", "ai", "accelerated-knowledge-discovery"]
classifiers = [
    "Development Status :: 3 - Alpha",
    "Intended Audience :: Science/Research",
    "Programming Language :: Python :: 3",
    "Programming Language :: Python :: 3.12",
    "Topic :: Scientific/Engineering",
    "Topic :: Scientific/Engineering :: Information Analysis",
]
requires-python = ">=3.12,<4.0"
dependencies = [
    "crawl4ai>=0.5.0.post4",
    "duckduckgo-search>=8.0.1",
    "gdown>=5.2.0",
    "instructor>=1.7.7",
    "langchain-community>=0.3.24",
    "langchain-core>=0.3.48",
    "langchain-google-community>=2.0.7",
    "langchain-huggingface>=0.2.0",
    "langgraph>=0.4.0",
    "loguru>=0.7.3",
    "lxml-html-clean>=0.4.1",
    "markdownify>=1.1.0",
    "openai>=1.75.0",
    "pandas>=2.3.1",
    "pydantic>=2.10.3",
    "pydantic-settings>=2.9.1",
    "pymupdf>=1.25.4",
    "readability-lxml>=0.8.1",
    "requests>=2.32.3",
    "wikipedia>=1.4.0",
    "docling>=2.37.0",
    "langchain-openai>=0.3.27",
    "pytest-asyncio>=1.0.0",
    "tenacity>=9.1.2",
    "httpx>=0.28.1",
<<<<<<< HEAD
    "pytest-cov>=6.2.1",
=======
    "sentence-transformers>=5.0.0",
    "ollama>=0.5.1",
>>>>>>> ecf97b9e
]

[project.urls]
Homepage = "https://github.com/NASA-IMPACT/accelerated-discovery"
Repository = "https://github.com/NASA-IMPACT/accelerated-discovery"
Documentation = "https://github.com/NASA-IMPACT/accelerated-discovery/blob/main/README.md"
Issues = "https://github.com/NASA-IMPACT/accelerated-discovery/issues"

[build-system]
requires = ["setuptools>=61.0", "wheel"]
build-backend = "setuptools.build_meta"

[tool.setuptools.packages.find]
include = ["akd*"]
exclude = ["tests*", "examples*", "scripts*", "notebooks*"]

[tool.poetry.group.dev.dependencies]
ipykernel = "^6.30.0"

[dependency-groups]
dev = [
    "ipykernel>=6.30.0",
    "ipywidgets>=8.1.7",
    "pre-commit>=4.2.0",
]<|MERGE_RESOLUTION|>--- conflicted
+++ resolved
@@ -44,12 +44,9 @@
     "pytest-asyncio>=1.0.0",
     "tenacity>=9.1.2",
     "httpx>=0.28.1",
-<<<<<<< HEAD
     "pytest-cov>=6.2.1",
-=======
     "sentence-transformers>=5.0.0",
-    "ollama>=0.5.1",
->>>>>>> ecf97b9e
+    "ollama>=0.5.1"
 ]
 
 [project.urls]
