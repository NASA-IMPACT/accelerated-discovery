--- conflicted
+++ resolved
@@ -45,24 +45,10 @@
     "pytest-asyncio>=1.0.0",
     "tenacity>=9.1.2",
     "httpx>=0.28.1",
+    "deepeval>=3.0.2",
+
 ]
 
-<<<<<<< HEAD
-[tool.setuptools.packages.find]
-where = ["."]
-include = ["akd", "scripts"]
-
-[tool.poetry]
-packages = [
-    { include = "akd"},
-]
-
-[dependency-groups]
-test = [
-    "deepeval>=3.0.2",
-    "pytest>=8.3.5",
-]
-=======
 [project.urls]
 Homepage = "https://github.com/NASA-IMPACT/accelerated-discovery"
 Repository = "https://github.com/NASA-IMPACT/accelerated-discovery"
@@ -75,5 +61,4 @@
 
 [tool.setuptools.packages.find]
 include = ["akd*"]
-exclude = ["tests*", "examples*", "scripts*", "notebooks*"]
->>>>>>> c695ab73
+exclude = ["tests*", "examples*", "scripts*", "notebooks*"]