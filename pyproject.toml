--- conflicted
+++ resolved
@@ -48,12 +48,9 @@
     "tiktoken>=0.9.0",
     "rapidfuzz>=3.13.0",
     "deepeval>=3.4.0",
-<<<<<<< HEAD
     "rapidfuzz>=3.13.0",
-=======
     "markdown>=3.8.2",
     "chromadb>=1.0.13",
->>>>>>> 78f7b0c4
 ]
 
 [project.urls]
