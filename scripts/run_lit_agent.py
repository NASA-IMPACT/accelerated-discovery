--- conflicted
+++ resolved
@@ -5,91 +5,24 @@
 
 from loguru import logger
 
-<<<<<<< HEAD
-from akd.agents.extraction import (
-    EstimationExtractionAgent,
-    IntentBasedExtractionSchemaMapper,
-)
-from akd.agents.factory import create_query_agent
-from akd.agents.intents import IntentAgent
-from akd.agents.litsearch import LitAgent, LitAgentInputSchema
-from akd.tools.scrapers.composite import CompositeScraper, ResearchArticleResolver
-from akd.tools.scrapers.pdf_scrapers import SimplePDFScraper
-from akd.tools.scrapers.resolvers import ADSResolver, ArxivResolver, IdentityResolver
-from akd.tools.scrapers.web_scrapers import Crawl4AIWebScraper, SimpleWebScraper
-from akd.tools.search import SearxNGSearchTool, SearxNGSearchToolConfig
-from akd.tools.text_splitter import TextSplitterTool
-from akd.tools.vector_db_tool import VectorDBTool, VectorDBToolConfig
-=======
 # Removed unused imports
 from akd.agents.search import ControlledSearchAgent, LitSearchAgentInputSchema
->>>>>>> 6b9d9c55
 
 # Removed unused import
 # Removed unused imports
 
-<<<<<<< HEAD
-async def main(args):
-    # search_config = SearxNGSearchToolConfig(max_results=3)
-    search_tool = SearxNGSearchTool(
-        # config=search_config
-        )
-
-    scraper = CompositeScraper(
-        SimpleWebScraper(),
-        Crawl4AIWebScraper(),
-        SimplePDFScraper(),
-        debug=True,
-    )
-
-    article_resolver = ResearchArticleResolver(
-        ArxivResolver(),
-        ADSResolver(),
-        IdentityResolver(),
-    )
-
-    text_splitter = TextSplitterTool()
-    vector_db_config = VectorDBToolConfig(
-        db_path="./",
-        collection_name="lit_agent_demo",
-    )
-    vector_db_tool = VectorDBTool(config=vector_db_config)
-
-    intent_agent = IntentAgent()
-    query_agent = create_query_agent()
-
-    schema_mapper = IntentBasedExtractionSchemaMapper()
-    extraction_agent = EstimationExtractionAgent()
-
-    lit_agent = LitAgent(
-        intent_agent=intent_agent,
-        schema_mapper=schema_mapper,
-        query_agent=query_agent,
-        extraction_agent=extraction_agent,
-        search_tool=search_tool,
-        web_scraper=scraper,
-        article_resolver=article_resolver,
-        text_splitter=text_splitter,
-        vector_db_tool=vector_db_tool,
-    )
-=======
 
 async def main(args):
     # Removed unused variable assignments
 
     # Use the new ControlledAgenticLitSearchAgent with proper configuration
     from akd.agents.search import ControlledSearchAgentConfig
->>>>>>> 6b9d9c55
 
     agent_config = ControlledSearchAgentConfig(debug=True)
     lit_agent = ControlledSearchAgent(config=agent_config, debug=True)
 
     result = await lit_agent.arun(
-<<<<<<< HEAD
-        LitAgentInputSchema(query=args.query, max_search_results=5),
-=======
         LitSearchAgentInputSchema(query=args.query, max_results=5),
->>>>>>> 6b9d9c55
     )
     logger.info(result.model_dump())
 
