--- conflicted
+++ resolved
@@ -50,11 +50,8 @@
 
 ## Key Features
 
-<<<<<<< HEAD
-- **Deep Attribution**: Every claim traceable to specific source material
-=======
+
 - **Deep Attribution**: claims traceable to specific source material, down to the sentences that were combined to make the claim (via factreasoner).
->>>>>>> 34593523
 - **Conflict Detection**: Actively identifies contradictory evidence
 - **Shareable Workflows**: Complete research (execution) graphs that others can inspect and extend, not just summarized end products.
 - **Scientific Guardrails**: Guardrails that go beyond the generic LLM literature, that explicity designed to support scientific research.
