--- conflicted
+++ resolved
@@ -6,16 +6,8 @@
 import numpy as np
 import pandas as pd
 from loguru import logger
-from pydantic import ValidationError
-from pydantic.fields import Field
+from pydantic import ValidationError, computed_field
 from pydantic.networks import HttpUrl
-<<<<<<< HEAD
-=======
-from pydantic import computed_field
-import os
-import pandas as pd
-import numpy as np
->>>>>>> 466a06c8
 from scipy.spatial.distance import cdist
 
 from akd.errors import SchemaValidationError
@@ -29,10 +21,6 @@
     SearxNGSearchToolConfig,
 )
 from akd.utils import get_akd_root, google_drive_downloader
-
-"""
-Define abstract base classes for code search tools.
-"""
 
 
 class CodeSearchToolInputSchema(SearchToolInputSchema):
@@ -116,18 +104,11 @@
     """
     Input schema for the local repository code search tool.
     """
-<<<<<<< HEAD
-
-    top_k: int = Field(
-        10,
-        description="The maximum number of repository results to return.",
-    )
-=======
+
     @computed_field
-    @property
     def top_k(self) -> int:
+        """Returns the number of top results to return."""
         return self.max_results
->>>>>>> 466a06c8
 
 
 class LocalRepoCodeSearchToolConfig(CodeSearchToolConfig):
@@ -191,18 +172,10 @@
             data_dir = os.path.dirname(data_file_path)
             if data_dir:
                 os.makedirs(data_dir, exist_ok=True)
-<<<<<<< HEAD
-
-=======
-            
-            if self.debug:
-                logger.debug(f"Downloading data file from Google Drive (file_id={self.config.google_drive_file_id})...")
->>>>>>> 466a06c8
+
             # Download from Google Drive
             file_id = self.config.google_drive_file_id
             google_drive_downloader(file_id, data_file_path, quiet=False)
-            if self.debug:
-                logger.debug("Download complete.")
         else:
             logger.info(f"Data file already exists at '{data_file_path}'.")
 
