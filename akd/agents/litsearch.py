from typing import List

from atomic_agents.agents.base_agent import BaseIOSchema
from langchain_core.documents import Document
from loguru import logger
from pydantic import Field

from akd.structures import ExtractionDTO
from akd.tools.scrapers.resolvers import BaseArticleResolver, ResolverInputSchema
from akd.tools.scrapers.web_scrapers import (
    WebpageMetadata,
    WebpageScraperToolInputSchema,
    WebpageScraperToolOutputSchema,
    WebScraperToolBase,
)
<<<<<<< HEAD
from ..tools.search import SearxNGSearchTool, SearxNGSearchToolInputSchema
from ..tools.vector_database import (
    VectorDBIndexInputSchema,
    VectorDBQueryInputSchema,
    VectorDBQueryOutputSchema,
    VectorDBSearchTool,
)
from ._base import BaseAgent, BaseAgentConfig
from .extraction import (
    EstimationExtractionAgent,
    ExtractionInputSchema,
    ExtractionSchemaMapper,
)
from .factory import create_extraction_agent
from .intents import IntentAgent, IntentInputSchema
from .query import QueryAgent, QueryAgentInputSchema
=======
from akd.tools.search import SearxNGSearchTool, SearxNGSearchToolInputSchema

from ._base import BaseAgent
from .extraction import EstimationExtractionAgent, ExtractionSchemaMapper
from .intents import IntentAgent
from .query import QueryAgent
>>>>>>> 8feed388


class LitAgentInputSchema(BaseIOSchema):
    """
    Input schema for the LitAgent
    """

    query: str = Field(..., description="Query to search for relevant web pages")


class LitAgentOutputSchema(BaseIOSchema):
    """
    Output schema for the LitAgent
    """

    results: List[ExtractionDTO] = Field(
        ...,
        description="List of extracted information",
    )


class LitAgent(BaseAgent):
    input_schema = LitAgentInputSchema
    output_schema = LitAgentOutputSchema

    def __init__(
        self,
        intent_agent: IntentAgent,
        schema_mapper: ExtractionSchemaMapper,
        query_agent: QueryAgent,
        extraction_agent: EstimationExtractionAgent,
        search_tool: SearxNGSearchTool,
        vector_search_tool: VectorDBSearchTool,
        web_scraper: WebScraperToolBase,
        article_resolver: BaseArticleResolver,
        n_queries: int = 1,
        debug: bool = False,
    ) -> None:
        self.intent_agent = intent_agent
        self.schema_mapper = schema_mapper
        self.query_agent = query_agent
        self.extraction_agent = extraction_agent

        self.search_tool = search_tool
        self.web_scraper = web_scraper
        self.article_resolver = article_resolver
        self.vector_search_tool = vector_search_tool

        self.n_queries = n_queries
        super().__init__(debug=debug)

    async def arun(self, params: LitAgentInputSchema) -> LitAgentOutputSchema:
        # intent_output = self.intent_agent.run(IntentInputSchema(query=params.query))
        # logger.debug(f"query={params.query} | intent={intent_output.intent}")

        # schema = self.schema_mapper(intent_output.intent)
        # logger.debug(f"Extraction schema={schema}")
        # extraction_agent = create_extraction_agent(schema)
        self.extraction_agent.reset_memory()

        logger.info("Analyzing input query to generate relevant search queries...")
        query_agent_output = await self.query_agent.arun(
            QueryAgentInputSchema(query=params.query, num_queries=self.n_queries),
        )
        query_agent_output.queries.insert(0, params.query)
        logger.debug("Generated search queries:")
        for i, query in enumerate(query_agent_output.queries, 1):
            logger.debug(f"Query {i}: {query}")

        # Perform the search
        logger.info("Searching across the web using SearxNG...")
        search_results = await self.search_tool.arun(
            SearxNGSearchToolInputSchema(
                queries=query_agent_output.queries,
                category="science",
            ),
        )

        # Log search results
        logger.info(f"Found {len(search_results.results)} relevant web pages:")
        contents = []
        for i, result in enumerate(search_results.results, 1):
            logger.debug(f"Result {i} : Scraping the url {result.url}")
            resolver_output = await self.article_resolver.arun(
                ResolverInputSchema(url=result.url),
            )
            url = resolver_output.url
            try:
                scraped_content = await self.web_scraper.arun(
                    WebpageScraperToolInputSchema(url=url),
                )
            except:
                logger.warning("Fallback to search result content, not webpage")
                scraped_content = WebpageScraperToolOutputSchema(
                    content=result.content,
                    metadata=WebpageMetadata(**result.model_dump()),
                )

            content = scraped_content.content or result.content
            logger.debug(
                f"Result {i}: {result.title} | "
                f"{url} | {content[:100]}.. | words={len(content.split())}",
            )
            contents.append(ExtractionDTO(source=str(url), result=content))

        ### Store Search results in Vector DB...
        langchain_docs = []
        assert len(search_results.results) == len(
            contents,
        ), "Search results and contents are out of sync!"

        for search_result, content in zip(search_results.results, contents):
            metadata = search_result.model_dump()
            # Remove large or redundant fields
            metadata.pop("content", None)
            metadata.pop("extra", None)

            sanitized_metadata = {}
            for key, value in metadata.items():
                try:
                    if value is None:
                        continue
                    value_as_str = str(value)
                    sanitized_metadata[key] = value_as_str
                except Exception:
                    continue

            langchain_docs.append(
                Document(page_content=content.result, metadata=sanitized_metadata),
            )

        logger.info(f"Indexing {len(langchain_docs)} documents into Vector DB...")
        await self.vector_search_tool.arun_index(
            VectorDBIndexInputSchema(
                documents=langchain_docs,
            ),
        )

        results = []
        for content in contents:
            self.extraction_agent.reset_memory()
            answer = await self.extraction_agent.arun(
                ExtractionInputSchema(query=query, content=content.result),
            )
            logger.debug(f"Source={content.source} | Answer={answer}")
            if answer:
                content.result = answer
                results.append(content)
        return results

    def clear_history(self) -> None:
        logger.warning("Clearing history for all the agents")
        self.query_agent.reset_memory()
        self.intent_agent.reset_memory()
        try:
            self.query_agent.get_context_provider("scraped_content").content_items = []
            self.intent_agent.get_context_provider("scraped_content").content_items = []
        except:
            pass<|MERGE_RESOLUTION|>--- conflicted
+++ resolved
@@ -13,14 +13,14 @@
     WebpageScraperToolOutputSchema,
     WebScraperToolBase,
 )
-<<<<<<< HEAD
-from ..tools.search import SearxNGSearchTool, SearxNGSearchToolInputSchema
-from ..tools.vector_database import (
+from akd.tools.search import SearxNGSearchTool, SearxNGSearchToolInputSchema
+from akd.tools.vector_database import (
     VectorDBIndexInputSchema,
     VectorDBQueryInputSchema,
     VectorDBQueryOutputSchema,
     VectorDBSearchTool,
 )
+
 from ._base import BaseAgent, BaseAgentConfig
 from .extraction import (
     EstimationExtractionAgent,
@@ -30,14 +30,6 @@
 from .factory import create_extraction_agent
 from .intents import IntentAgent, IntentInputSchema
 from .query import QueryAgent, QueryAgentInputSchema
-=======
-from akd.tools.search import SearxNGSearchTool, SearxNGSearchToolInputSchema
-
-from ._base import BaseAgent
-from .extraction import EstimationExtractionAgent, ExtractionSchemaMapper
-from .intents import IntentAgent
-from .query import QueryAgent
->>>>>>> 8feed388
 
 
 class LitAgentInputSchema(BaseIOSchema):
