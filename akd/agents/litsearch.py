from typing import List, Optional

from atomic_agents.agents.base_agent import BaseIOSchema
from langchain_core.documents import Document
from loguru import logger
from pydantic import Field

from akd.structures import ExtractionDTO
from akd.tools.fact_reasoner_tool import (
    FactReasonerInputSchema,
    FactReasonerOutputSchema,
    FactReasonerTool,
)
from akd.tools.scrapers.resolvers import BaseArticleResolver, ResolverInputSchema
from akd.tools.scrapers.web_scrapers import (
    WebpageMetadata,
    WebpageScraperToolInputSchema,
    WebpageScraperToolOutputSchema,
    WebScraperToolBase,
)
from akd.tools.search import SearxNGSearchTool, SearxNGSearchToolInputSchema
from akd.tools.vector_database import (
    VectorDBIndexInputSchema,
    VectorDBQueryInputSchema,
    VectorDBQueryOutputSchema,
    VectorDBSearchTool,
)

<<<<<<< HEAD
from ._base import BaseAgent, BaseAgentConfig
=======
from ._base import BaseAgent
>>>>>>> 082eb7a3
from .extraction import (
    EstimationExtractionAgent,
    ExtractionInputSchema,
    ExtractionSchemaMapper,
)
<<<<<<< HEAD
from .factory import create_extraction_agent
from .intents import IntentAgent, IntentInputSchema
=======
from .intents import IntentAgent
>>>>>>> 082eb7a3
from .query import QueryAgent, QueryAgentInputSchema


class LitAgentInputSchema(BaseIOSchema):
    """
    Input schema for the LitAgent
    """

    query: str = Field(..., description="Query to search for relevant web pages")
    max_search_results: int = Field(
        5,
        description="Maximum number of search results to retrieve",
    )


class LitAgentOutputSchema(BaseIOSchema):
    """
    Output schema for the LitAgent
    """

    results: List[ExtractionDTO] = Field(
        ...,
        description="List of extracted information",
    )


class LitAgent(BaseAgent):
    input_schema = LitAgentInputSchema
    output_schema = LitAgentOutputSchema

    def __init__(
        self,
        intent_agent: IntentAgent,
        schema_mapper: ExtractionSchemaMapper,
        query_agent: QueryAgent,
        extraction_agent: EstimationExtractionAgent,
        search_tool: SearxNGSearchTool,
        web_scraper: WebScraperToolBase,
        article_resolver: BaseArticleResolver,
        n_queries: int = 1,
        debug: bool = False,
        vector_search_tool: Optional[VectorDBSearchTool] = None,
        fact_reasoner_tool: Optional[FactReasonerTool] = None,
    ) -> None:
        self.intent_agent = intent_agent
        self.schema_mapper = schema_mapper
        self.query_agent = query_agent
        self.extraction_agent = extraction_agent

        self.search_tool = search_tool
        self.web_scraper = web_scraper
        self.article_resolver = article_resolver
        self.vector_search_tool = vector_search_tool
        self.fact_reasoner_tool = fact_reasoner_tool

        self.n_queries = n_queries
        super().__init__(debug=debug)

    async def arun(self, params: LitAgentInputSchema) -> LitAgentOutputSchema:
        # intent_output = self.intent_agent.run(IntentInputSchema(query=params.query))
        # logger.debug(f"query={params.query} | intent={intent_output.intent}")

        # schema = self.schema_mapper(intent_output.intent)
        # logger.debug(f"Extraction schema={schema}")
        # extraction_agent = create_extraction_agent(schema)
        self.extraction_agent.reset_memory()

        logger.info("Analyzing input query to generate relevant search queries...")
        query_agent_output = await self.query_agent.arun(
            QueryAgentInputSchema(query=params.query, num_queries=self.n_queries),
        )
        query_agent_output.queries.insert(0, params.query)
        logger.debug("Generated search queries:")
        for i, query in enumerate(query_agent_output.queries, 1):
            logger.debug(f"Query {i}: {query}")

        # Perform the search
        logger.info("Searching across the web using SearxNG...")
        search_results = await self.search_tool.arun(
            SearxNGSearchToolInputSchema(
                queries=query_agent_output.queries,
                category="science",
                max_results=params.max_search_results,
            ),
        )

        # Log search results
        logger.info(f"Found {len(search_results.results)} relevant web pages:")
        contents = []
        for i, result in enumerate(search_results.results, 1):
            logger.debug(f"Result {i} : Scraping the url {result.url}")
            resolver_output = await self.article_resolver.arun(
                ResolverInputSchema(url=result.url),
            )
            url = resolver_output.url
            try:
                scraped_content = await self.web_scraper.arun(
                    WebpageScraperToolInputSchema(url=url),
                )
            except:
                logger.warning("Fallback to search result content, not webpage")
                scraped_content = WebpageScraperToolOutputSchema(
                    content=result.content,
                    metadata=WebpageMetadata(**result.model_dump()),
                )

            content = scraped_content.content or result.content
            logger.debug(
                f"Result {i}: {result.title} | "
                f"{url} | {content[:100]}.. | words={len(content.split())}",
            )
            contents.append(ExtractionDTO(source=str(url), result=content))

        if self.vector_search_tool is not None:
            # Store Search results in Vector DB
            langchain_docs = []
            assert len(search_results.results) == len(
                contents,
            ), "Search results and contents are out of sync!"

            for search_result, content in zip(search_results.results, contents):
                metadata = search_result.model_dump()
                # Remove large or redundant fields
                metadata.pop("content", None)
                metadata.pop("extra", None)

                sanitized_metadata = {}
                for key, value in metadata.items():
                    try:
                        if value is None:
                            continue
                        value_as_str = str(value)
                        sanitized_metadata[key] = value_as_str
                    except Exception:
                        continue

                langchain_docs.append(
                    Document(page_content=content.result, metadata=sanitized_metadata),
                )

            logger.info(f"Indexing {len(langchain_docs)} documents into Vector DB...")
            await self.vector_search_tool.arun_index(
                VectorDBIndexInputSchema(
                    documents=langchain_docs,
                ),
            )

        results = []
        for content in contents:
            self.extraction_agent.reset_memory()
<<<<<<< HEAD
            answer = await self.extraction_agent.arun(
                ExtractionInputSchema(query=query, content=content.result),
            )
            logger.debug(f"Source={content.source} | Answer={answer}")
            if answer:
                content.result = answer
                results.append(content)

        # Run FactReasoner on the results
        if self.fact_reasoner_tool is not None:
            sample_result = results[0]
            print("Outputs of FR")
            fr_output = await self.fact_reasoner_tool.arun(
                FactReasonerInputSchema(
                    response=sample_result,
                ),
            )

            print(fr_output)
            breakpoint()

        return results
=======
            try:
                answer = await self.extraction_agent.arun(
                    ExtractionInputSchema(query=query, content=content.result),
                )
                logger.debug(f"Source={content.source} | Answer={answer}")
                if answer:
                    content.result = answer
                    results.append(content)
            except KeyboardInterrupt:
                break
            except:
                continue
        return LitAgentOutputSchema(results=results)
>>>>>>> 082eb7a3

    def clear_history(self) -> None:
        logger.warning("Clearing history for all the agents")
        self.query_agent.reset_memory()
        self.intent_agent.reset_memory()
        try:
            self.query_agent.get_context_provider("scraped_content").content_items = []
            self.intent_agent.get_context_provider("scraped_content").content_items = []
        except:
            pass<|MERGE_RESOLUTION|>--- conflicted
+++ resolved
@@ -26,22 +26,13 @@
     VectorDBSearchTool,
 )
 
-<<<<<<< HEAD
-from ._base import BaseAgent, BaseAgentConfig
-=======
 from ._base import BaseAgent
->>>>>>> 082eb7a3
 from .extraction import (
     EstimationExtractionAgent,
     ExtractionInputSchema,
     ExtractionSchemaMapper,
 )
-<<<<<<< HEAD
-from .factory import create_extraction_agent
-from .intents import IntentAgent, IntentInputSchema
-=======
 from .intents import IntentAgent
->>>>>>> 082eb7a3
 from .query import QueryAgent, QueryAgentInputSchema
 
 
@@ -192,30 +183,6 @@
         results = []
         for content in contents:
             self.extraction_agent.reset_memory()
-<<<<<<< HEAD
-            answer = await self.extraction_agent.arun(
-                ExtractionInputSchema(query=query, content=content.result),
-            )
-            logger.debug(f"Source={content.source} | Answer={answer}")
-            if answer:
-                content.result = answer
-                results.append(content)
-
-        # Run FactReasoner on the results
-        if self.fact_reasoner_tool is not None:
-            sample_result = results[0]
-            print("Outputs of FR")
-            fr_output = await self.fact_reasoner_tool.arun(
-                FactReasonerInputSchema(
-                    response=sample_result,
-                ),
-            )
-
-            print(fr_output)
-            breakpoint()
-
-        return results
-=======
             try:
                 answer = await self.extraction_agent.arun(
                     ExtractionInputSchema(query=query, content=content.result),
@@ -229,7 +196,6 @@
             except:
                 continue
         return LitAgentOutputSchema(results=results)
->>>>>>> 082eb7a3
 
     def clear_history(self) -> None:
         logger.warning("Clearing history for all the agents")
