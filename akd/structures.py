# flake8: noqa: E501
"""
Refactored data structures and schemas for AKD project.

This module contains core data models, schemas, and type definitions
organized into logical sections for better maintainability.
"""

from typing import Any, Dict, List, Optional

from pydantic import (
    AnyUrl,
    BaseModel,
    ConfigDict,
    Field,
    computed_field,
    field_validator,
)

from akd._base import IOSchema

# from akd.common_types import ToolType
from akd.configs.project import CONFIG

# Import guards for optional dependencies
try:
    import langchain_core  # noqa: F401

    LANGCHAIN_CORE_INSTALLED = True
except ImportError:
    LANGCHAIN_CORE_INSTALLED = False


# =============================================================================
# Search and Data Models
# =============================================================================


<<<<<<< HEAD
class SearchResultItem(IOSchema):
=======
class SearchResultItem(BaseModel):
>>>>>>> c7b4fa9d
    """Represents a single search result item with metadata."""

    # Required fields
    url: AnyUrl = Field(..., description="The URL of the search result")
    title: str = Field(..., description="The title of the search result")
    query: str = Field(..., description="The query used to obtain the search result")

    # Optional metadata
    pdf_url: AnyUrl | None = Field(
        None,
        description="The PDF URL of the search paper",
    )
    content: str = Field(
        default="",
        description="The content snippet of the search result",
    )
    category: str | None = Field(
        None,
        description="Category of the search result",
    )
    doi: str | None = Field(
        None,
        description="Digital Object Identifier (DOI) of the search result",
    )
    published_date: str | None = Field(
        None,
        description="Publication date for the search result",
    )
    engine: str | None = Field(
        None,
        description="Engine that fetched the search result",
    )
    tags: list[str] | None = Field(
        None,
        description="Tags for the search result",
    )

<<<<<<< HEAD
    authors: list[str] | None = Field(
        None,
        description="List of authors for DOI resolution by title and author",
    )
=======
    score: float | None = Field(
        None,
        description="Relevance score of the search result",
    )

>>>>>>> c7b4fa9d
    extra: dict[str, Any] | None = Field(
        None,
        description="Extra information from the search result",
    )

    @computed_field
    @property
    def title_augmented(self) -> str:
        """Returns title with publication date if available."""
        if self.published_date:
            return f"{self.title} - (Published {self.published_date})"
        return self.title

    @computed_field
    def relevancy_score(self) -> float | None:
        return self.score

    @field_validator("content", mode="before")
    @classmethod
    def validate_content(cls, v):
        """Convert None to empty string for content field."""
        return v if v is not None else ""


class ResearchData(BaseModel):
    """
    Represents the dataset used in scientific research.

    Captures key metadata about data sources including format, origin,
    and accessibility for better reproducibility and documentation.
    """

    data_format: str = Field(
        ...,
        description="Type of data used (e.g: HDF5/CSV/JSON) in the research",
    )
    origin: str = Field(
        ...,
        description="Mission/Instrument/Model the data is derived from (e.g., HLS, MERRA-2)",
    )
    data_url: Optional[AnyUrl] = Field(
        None,
        description="Valid URL to download data referenced in research. Leave None if unavailable.",
    )


class PaperDataItem(BaseModel):
    """Represents a single paper data object retrieved from Semantic Scholar."""

    paper_id: Optional[str] = Field(
        ...,
        description="Semantic Scholar’s primary unique identifier for a paper.",
    )
    corpus_id: Optional[int] = Field(
        ...,
        description="Semantic Scholar’s secondary unique identifier for a paper.",
    )
    external_ids: Optional[object] = Field(
        None,
        description="Valid URL to download data referenced in research. Leave None if unavailable.",
    )
    url: Optional[str] = Field(
        ...,
        description="URL of the paper on the Semantic Scholar website.",
    )
    title: Optional[str] = Field(
        ...,
        description="Title of the paper.",
    )
    abstract: Optional[str] = Field(
        ...,
        description="The paper's abstract. Note that due to legal reasons, this may be missing even if we display an abstract on the website.",
    )
    venue: Optional[str] = Field(
        ...,
        description="The name of the paper’s publication venue.",
    )
    publication_venue: Optional[object] = Field(
        ...,
        description="An object that contains the following information about the journal or conference in which this paper was published: id (the venue’s unique ID), name (the venue’s name), type (the type of venue), alternate_names (an array of alternate names for the venue), and url (the venue’s website).",
    )
    year: Optional[int] = Field(
        ...,
        description="The year the paper was published.",
    )
    reference_count: Optional[int] = Field(
        ...,
        description="The total number of papers this paper references.",
    )
    citation_count: Optional[int] = Field(
        ...,
        description="The total number of papers that references this paper.",
    )
    influential_citation_count: Optional[int] = Field(
        ...,
        description="A subset of the citation count, where the cited publication has a significant impact on the citing publication.",
    )
    is_open_access: Optional[bool] = Field(
        ...,
        description="Whether the paper is open access.",
    )
    open_access_pdf: Optional[object] = Field(
        ...,
        description="An object that contains the following parameters: url (a link to the paper’s PDF), status, the paper's license, and a legal disclaimer.",
    )
    fields_of_study: Optional[list[str]] = Field(
        ...,
        description="A list of the paper’s high-level academic categories from external sources.",
    )
    s2_fields_of_study: Optional[list[object]] = Field(
        ...,
        description="An array of objects. Each object contains the following parameters: category (a field of study. The possible fields are the same as in fieldsOfStudy), and source (specifies whether the category was classified by Semantic Scholar or by an external source.",
    )
    publication_types: Optional[list[str]] = Field(
        ...,
        description="The type of this publication.",
    )
    publication_date: Optional[str] = Field(
        ...,
        description="The date when this paper was published, in YYYY-MM-DD format.",
    )
    journal: Optional[object] = Field(
        ...,
        description="An object that contains the following parameters, if available: name (the journal name), volume (the journal’s volume number), and pages (the page number range)",
    )
    citation_styles: Optional[object] = Field(
        ...,
        description="The BibTex bibliographical citation of the paper.",
    )
    authors: Optional[list[object]] = Field(
        ...,
        description="List of authors corresponding to the paper.",
    )
    citations: Optional[list[object]] = Field(
        ...,
        description="List of citations the paper has.",
    )
    references: Optional[list[object]] = Field(
        ...,
        description="List of references used in the paper.",
    )
    embedding: Optional[object] = Field(
        ...,
        description="The paper's embedding.",
    )
    tldr: Optional[object] = Field(
        ...,
        description="Tldr version of the paper.",
    )
    external_id: Optional[str] = Field(
        ...,
        description="The external id of the paper from the query.",
    )


# =============================================================================
# Extraction Schemas
# =============================================================================


class ExtractionSchema(BaseModel):
    """Base schema for information extraction tasks."""

    answer: str = Field(
        CONFIG.model_config_settings.default_no_answer,
        description="Direct, concise answer to the input query",
    )
    related_knowledge: Optional[List[str]] = Field(
        None,
        description="List of concise related information supporting the query answer",
    )


class SingleEstimation(ExtractionSchema):
    """
    Represents an estimation extracted from research literature.

    Used for extracting specific values, parameters, or results based on
    scientific data and methodologies. Captures estimation process details
    including methodology, assumptions, and validation.
    """

    research_data: ResearchData = Field(
        ...,
        description="Data used for the estimation in the research",
    )
    methodology: str = Field(
        ...,
        description="Methodology used for the estimation",
    )
    assumptions: Optional[List[str]] = Field(
        None,
        description="Key assumptions made during the estimation process",
    )
    confidence_level: Optional[float] = Field(
        None,
        description="Confidence level of the estimation (e.g., probability or margin of error)",
    )
    validation_method: Optional[str] = Field(
        None,
        description="How the estimation was validated or cross-checked",
    )


class ExtractionDTO(BaseModel):
    """Data Transfer Object for extraction results."""

    source: str = Field(..., description="Source of the extraction")
    result: Any = Field(..., description="Extracted result data")


# =============================================================================
# Tool System Models
# =============================================================================


class ToolSearchResult(BaseModel):
    """Represents the result of a tool search operation."""

    model_config = ConfigDict(arbitrary_types_allowed=True)

    # causes serialization issues as arbitrary type
    tool: Optional[Any] = Field(
        None,
        description="Tool found during search",
    )  # Should be ToolType, but circular import issues
    # tool: Optional["ToolType"] = Field(...)
    args: Optional[Dict[str, Any]] = Field(
        None,
        description="Input arguments extracted when tool is found",
    )
    result: Optional[Any] = Field(
        None,
        description="Result when tool is executed",
    )

    @property
    def name(self) -> str:
        """Returns the name of the tool or its class name."""
        if self.tool is None:
            return "Unknown"
        return getattr(self.tool, "name", self.tool.__class__.__name__)


# =============================================================================
# Exports
# =============================================================================

__all__ = [
    # Search and Data Models
    "SearchResultItem",
    "ResearchData",
    # Extraction Schemas
    "ExtractionSchema",
    "SingleEstimation",
    "ExtractionDTO",
    # Tool Models
    "ToolSearchResult",
]<|MERGE_RESOLUTION|>--- conflicted
+++ resolved
@@ -36,11 +36,7 @@
 # =============================================================================
 
 
-<<<<<<< HEAD
 class SearchResultItem(IOSchema):
-=======
-class SearchResultItem(BaseModel):
->>>>>>> c7b4fa9d
     """Represents a single search result item with metadata."""
 
     # Required fields
@@ -78,18 +74,16 @@
         description="Tags for the search result",
     )
 
-<<<<<<< HEAD
     authors: list[str] | None = Field(
         None,
         description="List of authors for DOI resolution by title and author",
     )
-=======
+
     score: float | None = Field(
         None,
         description="Relevance score of the search result",
     )
 
->>>>>>> c7b4fa9d
     extra: dict[str, Any] | None = Field(
         None,
         description="Extra information from the search result",
